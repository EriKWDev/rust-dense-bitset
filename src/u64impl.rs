use crate::bitset::BitSet;

use std::fmt;
use std::hash::{Hash, Hasher};

/// Overload of &, &=, |, |=, ^, ^=, !, <<, <<=, >>, >>=
use std::ops::{
    BitAnd, BitAndAssign, BitOr, BitOrAssign, BitXor, BitXorAssign, Not, Shl, ShlAssign, Shr,
    ShrAssign,
};

/// Provides an efficient and compact bitset implementation for up to 64 bits
#[derive(Copy, Clone)]
pub struct DenseBitSet {
    state: u64,
}

impl DenseBitSet {

    pub fn new () -> Self {
        Self { state: 0 }
    }
    /// Generates a bitset from an integer (little endian convention)
    pub fn from_integer(i: u64) -> Self {
        Self { state: i }
    }

    /// Generates a bitset from a string and a base (little endian convention)
    pub fn from_string(s: &str, base: u32) -> Self {
        assert!( 2 <= base && base <= 32, "Only supports base from 2 to 32");
        let val = u64::from_str_radix(s,base);
        let res: u64 = val.expect("Failed to parse string");
        Self { state: res }
    }

    /// Returns an integer representing the bitset (little endian convention)
    pub fn to_integer(&self) -> u64 {
        self.state
    }

    /// Returns an integer representation of the bitsting starting at the given `position` with given `length` (little endian convention)
    pub fn extract(&self, position: usize, length: usize) -> u64 {
        assert!(
            position + length <= 64,
            "This implementation is currently limited to 64 bit bitsets."
        );
        assert!(length > 0, "Cannot extract a zero-width slice.");
        if length < 64 {
            (self.state >> position) & ((1 << length) - 1)
        } else {
            // This special branch is to avoid overflowing when masking
            (self.state >> position)
        }
    }

    /// Returns nothing, mutates the DenseBitSet to insert a value at the given `position` with given `length` (little endian convention)
    /// if length is greater than the value's length, this will add the difference in size as zeros to the left of value
    pub fn insert(&mut self, position: usize, length: usize, value: u64) {
        assert!(
            position + length <= 64,
            "This implementation is currently limited to 64 bit bitsets."
        );
        assert!(length > 0, "Cannot insert zero-width slice");
        if length < 64 {
            let mut u = u64::max_value();
            u ^= ((1 << length) - 1) << position;
            self.state &= u;
            self.state |= value << position;
        } else {
            self.state = value;
        }
    }

    /// Returns true if all bits are set to true
    pub fn all(&self) -> bool {
        self.state == u64::max_value()
    }

    /// Returns true if any of the bits are set to true
    pub fn any(&self) -> bool {
        self.state > 0
    }

    /// Returns true if none of the bits are set to true
    pub fn none(&self) -> bool {
        self.state == 0
    }

<<<<<<< HEAD
    /// Returns a bit-reversed bitset
    pub fn reverse(self) -> Self {
        let mut v = self.state;
        v = ((v >> 1) & (0x5555555555555555 as u64)) | ((v & (0x5555555555555555 as u64)) << 1);
        v = ((v >> 2) & (0x3333333333333333 as u64)) | ((v & (0x3333333333333333 as u64)) << 2);
        v = ((v >> 4) & (0x0F0F0F0F0F0F0F0F as u64)) | ((v & (0x0F0F0F0F0F0F0F0F as u64)) << 4);

        Self { state: v.swap_bytes() }
=======
    pub fn rotr(&mut self, shift: u32) {
        self.state = self.state.rotate_right(shift);
    }

    pub fn rotl(&mut self, shift: u32) {
        self.state = self.state.rotate_left(shift);
>>>>>>> b380517f
    }
}

impl BitSet for DenseBitSet {
    fn set_bit(&mut self, position: usize, value: bool) {
        assert!(
            position < 64,
            "This implementation is currently limited to 64 bit bitsets."
        );
        if value {
            self.state |= 1 << position
        } else {
            self.state &= !(1 << position)
        }
    }

    fn get_bit(&self, position: usize) -> bool {
        assert!(
            position < 64,
            "This implementation is currently limited to 64 bit bitsets."
        );

        (self.state >> position) & 1 == 1
    }

    fn get_weight(&self) -> u32 {
        self.state.count_ones()
    }

    fn reset(&mut self) {
        self.state = 0
    }

    fn to_string(self) -> String {
        format!("{:064b}", self.state)
    }
}

impl fmt::Debug for DenseBitSet {
    fn fmt(&self, f: &mut fmt::Formatter) -> fmt::Result {
        write!(f, "{:64b}", self.to_integer())
    }
}

impl PartialEq for DenseBitSet {
    fn eq(&self, other: &Self) -> bool {
        self.state == other.to_integer()
    }
}

impl Eq for DenseBitSet {}

impl Hash for DenseBitSet {
    fn hash<H: Hasher>(&self, state: &mut H) {
        self.state.hash(state);
    }
}

impl BitAnd for DenseBitSet {
    type Output = Self;
    fn bitand(self, rhs: Self) -> Self {
        Self {
            state: self.state & rhs.state,
        }
    }
}

impl BitAndAssign for DenseBitSet {
    fn bitand_assign(&mut self, rhs: Self) {
        self.state &= rhs.state;
    }
}

impl BitOr for DenseBitSet {
    type Output = Self;
    fn bitor(self, rhs: Self) -> Self {
        Self {
            state: self.state | rhs.state,
        }
    }
}

impl BitOrAssign for DenseBitSet {
    fn bitor_assign(&mut self, rhs: Self) {
        self.state |= rhs.state;
    }
}

impl BitXor for DenseBitSet {
    type Output = Self;
    fn bitxor(self, rhs: Self) -> Self {
        Self {
            state: self.state ^ rhs.state,
        }
    }
}

impl BitXorAssign for DenseBitSet {
    fn bitxor_assign(&mut self, rhs: Self) {
        self.state ^= rhs.state;
    }
}

impl Not for DenseBitSet {
    type Output = Self;
    fn not(self) -> Self {
        Self { state: !self.state }
    }
}

impl Shl<usize> for DenseBitSet {
    type Output = Self;
    fn shl(self, rhs: usize) -> Self {
        if rhs >= 64 {
            Self { state: 0 }
        } else {
            Self {
                state: self.state << rhs,
            }
        }
    }
}

impl ShlAssign<usize> for DenseBitSet {
    fn shl_assign(&mut self, rhs: usize) {
        if rhs >= 64 {
            self.reset();
        } else {
            self.state <<= rhs;
        }
    }
}

impl Shr<usize> for DenseBitSet {
    type Output = Self;
    fn shr(self, rhs: usize) -> Self {
        if rhs >= 64 {
            Self { state: 0 }
        } else {
            Self {
                state: self.state >> rhs,
            }
        }
    }
}

impl ShrAssign<usize> for DenseBitSet {
    fn shr_assign(&mut self, rhs: usize) {
        if rhs >= 64 {
            self.reset();
        } else {
            self.state >>= rhs;
        }
    }
}<|MERGE_RESOLUTION|>--- conflicted
+++ resolved
@@ -86,7 +86,6 @@
         self.state == 0
     }
 
-<<<<<<< HEAD
     /// Returns a bit-reversed bitset
     pub fn reverse(self) -> Self {
         let mut v = self.state;
@@ -95,14 +94,14 @@
         v = ((v >> 4) & (0x0F0F0F0F0F0F0F0F as u64)) | ((v & (0x0F0F0F0F0F0F0F0F as u64)) << 4);
 
         Self { state: v.swap_bytes() }
-=======
+    }
+
     pub fn rotr(&mut self, shift: u32) {
         self.state = self.state.rotate_right(shift);
     }
 
     pub fn rotl(&mut self, shift: u32) {
         self.state = self.state.rotate_left(shift);
->>>>>>> b380517f
     }
 }
 
